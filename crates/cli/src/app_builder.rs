--- conflicted
+++ resolved
@@ -146,19 +146,12 @@
                         zkwasm_k,
                         wasm_binary,
                         phantom_functions,
-<<<<<<< HEAD
                         ExecutionArg {
                             public_inputs,
                             private_inputs,
                             context_inputs: context_in,
-                            context_outputs: Rc::new(RefCell::new(vec![])),
+                            context_outputs: Arc::new(Mutex::new(vec![]))
                         }
-=======
-                        public_inputs,
-                        private_inputs,
-                        context_in,
-                        context_output.clone(),
->>>>>>> 32cb2ac2
                     )?;
 
                     write_context_output(&context_output.lock().unwrap(), context_out_path)?;
@@ -203,72 +196,6 @@
                     &param_dir
                 )
             }
-<<<<<<< HEAD
-=======
-            Some(("aggregate-prove", sub_matches)) => {
-                let public_inputs: Vec<Vec<u64>> = Self::parse_aggregate_public_args(&sub_matches);
-                let private_inputs: Vec<Vec<u64>> =
-                    Self::parse_aggregate_private_args(&sub_matches);
-                let context_inputs = public_inputs.iter().map(|_| vec![]).collect();
-                let context_outputs = public_inputs
-                    .iter()
-                    .map(|_| Arc::new(Mutex::new(vec![])))
-                    .collect();
-
-                for instances in &public_inputs {
-                    assert!(instances.len() <= Self::MAX_PUBLIC_INPUT_SIZE);
-                }
-
-                assert_eq!(public_inputs.len(), Self::N_PROOFS);
-                assert_eq!(private_inputs.len(), Self::N_PROOFS);
-
-                exec_aggregate_create_proof(
-                    zkwasm_k,
-                    Self::AGGREGATE_K,
-                    Self::NAME,
-                    wasm_binary,
-                    phantom_functions,
-                    &output_dir,
-                    public_inputs,
-                    private_inputs,
-                    context_inputs,
-                    context_outputs,
-                )
-            }
-
-            Some(("aggregate-verify", sub_matches)) => {
-                let proof_path: PathBuf = Self::parse_proof_path_arg(&sub_matches);
-                let instances_path: PathBuf = Self::parse_aggregate_instance(&sub_matches);
-
-                exec_verify_aggregate_proof(
-                    Self::AGGREGATE_K as u32,
-                    &output_dir,
-                    &proof_path,
-                    &instances_path,
-                    Self::N_PROOFS,
-                )
-            }
-
-            Some(("solidity-aggregate-verifier", sub_matches)) => {
-                let proof_path: PathBuf = Self::parse_proof_path_arg(&sub_matches);
-                let instances_path: PathBuf = Self::parse_aggregate_instance(&sub_matches);
-                let aux_only: bool = Self::parse_auxonly(&sub_matches);
-                let sol_path: PathBuf = Self::parse_sol_dir_arg(&sub_matches);
-
-                exec_solidity_aggregate_proof(
-                    zkwasm_k,
-                    Self::AGGREGATE_K,
-                    Self::MAX_PUBLIC_INPUT_SIZE,
-                    &output_dir,
-                    &proof_path,
-                    &sol_path,
-                    &instances_path,
-                    Self::N_PROOFS,
-                    aux_only,
-                )
-            }
-
->>>>>>> 32cb2ac2
             Some((_, _)) => todo!(),
             None => todo!(),
         }
