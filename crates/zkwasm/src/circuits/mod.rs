--- conflicted
+++ resolved
@@ -5,15 +5,7 @@
 use halo2_proofs::plonk::Expression;
 use halo2_proofs::plonk::VirtualCells;
 use num_bigint::BigUint;
-<<<<<<< HEAD
-use rand::rngs::OsRng;
-use specs;
-use std::fs::File;
-use std::io::Cursor;
-use std::io::Read;
-=======
 use specs::Tables;
->>>>>>> 47208090
 use std::marker::PhantomData;
 
 pub(crate) mod cell;
@@ -33,7 +25,6 @@
 
 pub type CompilationTable = specs::CompilationTable;
 pub type ExecutionTable = specs::ExecutionTable;
-pub type Tables = specs::Tables;
 
 #[derive(Default, Clone)]
 pub struct TestCircuit<F: FieldExt> {
@@ -83,127 +74,4 @@
     pub fn build_circuit<F: FieldExt>(&self) -> TestCircuit<F> {
         TestCircuit::new(self.tables.clone())
     }
-<<<<<<< HEAD
-
-    pub fn build_circuit_without_configure<F: FieldExt>(&self) -> TestCircuit<F> {
-        TestCircuit::new_without_configure(self.tables.clone())
-    }
-
-
-    fn prepare_param(&self) -> Params<G1Affine> {
-        let path = PathBuf::from(format!("test_param.{}.data", zkwasm_k()));
-
-        if path.exists() {
-            let mut fd = File::open(path.as_path()).unwrap();
-            let mut buf = vec![];
-
-            fd.read_to_end(&mut buf).unwrap();
-            Params::<G1Affine>::read(Cursor::new(buf)).unwrap()
-        } else {
-            // Initialize the polynomial commitment parameters
-            let timer = start_timer!(|| format!("build params with K = {}", zkwasm_k()));
-            let params: Params<G1Affine> = Params::<G1Affine>::unsafe_setup::<Bn256>(zkwasm_k());
-            end_timer!(timer);
-
-            let mut fd = File::create(path.as_path()).unwrap();
-            params.write(&mut fd).unwrap();
-
-            params
-        }
-    }
-
-    fn prepare_vk(
-        &self,
-        circuit: &TestCircuit<Fr>,
-        params: &Params<G1Affine>,
-    ) -> VerifyingKey<G1Affine> {
-        let timer = start_timer!(|| "build vk");
-        let vk = keygen_vk(params, circuit).expect("keygen_vk should not fail");
-        end_timer!(timer);
-
-        vk
-    }
-
-    fn prepare_pk(
-        &self,
-        circuit: &TestCircuit<Fr>,
-        params: &Params<G1Affine>,
-        vk: VerifyingKey<G1Affine>,
-    ) -> ProvingKey<G1Affine> {
-        let timer = start_timer!(|| "build pk");
-        let pk = keygen_pk(&params, vk, circuit).expect("keygen_pk should not fail");
-        end_timer!(timer);
-        pk
-    }
-
-    fn create_proof(
-        &self,
-        circuits: &[TestCircuit<Fr>],
-        params: &Params<G1Affine>,
-        pk: &ProvingKey<G1Affine>,
-        instance: &Vec<Fr>,
-    ) -> Vec<u8> {
-        let mut transcript = Blake2bWrite::<_, _, Challenge255<_>>::init(vec![]);
-
-        let timer = start_timer!(|| "create proof");
-        create_proof(params, pk, circuits, &[&[instance]], OsRng, &mut transcript)
-            .expect("proof generation should not fail");
-        end_timer!(timer);
-
-        transcript.finalize()
-    }
-
-    fn verify_check(
-        &self,
-        vk: &VerifyingKey<G1Affine>,
-        params: &Params<G1Affine>,
-        proof: &Vec<u8>,
-        instance: &Vec<Fr>,
-    ) {
-        let public_inputs_size = instance.len();
-
-        let params_verifier: ParamsVerifier<Bn256> = params.verifier(public_inputs_size).unwrap();
-
-        let strategy = SingleVerifier::new(&params_verifier);
-        let mut transcript = Blake2bRead::<_, _, Challenge255<_>>::init(&proof[..]);
-
-        let timer = start_timer!(|| "verify proof");
-        verify_proof(
-            &params_verifier,
-            vk,
-            strategy,
-            &[&[instance]],
-            &mut transcript,
-        )
-        .unwrap();
-        end_timer!(timer);
-    }
-
-    pub fn bench(&self) {
-        let mut instances = vec![];
-
-        #[cfg(feature = "checksum")]
-        instances.push(self.tables.compilation_tables.hash());
-
-        instances.append(
-            &mut self
-                .public_inputs_and_outputs
-                .iter()
-                .map(|v| (*v).into())
-                .collect(),
-        );
-
-        let circuit: TestCircuit<Fr> = self.build_circuit::<Fr>();
-
-        let params = self.prepare_param();
-
-        let vk = self.prepare_vk(&circuit, &params);
-        let pk = self.prepare_pk(&circuit, &params, vk);
-
-        let proof = self.create_proof(&[circuit], &params, &pk, &instances);
-
-        self.verify_check(pk.get_vk(), &params, &proof, &instances);
-    }
-=======
->>>>>>> 47208090
 }