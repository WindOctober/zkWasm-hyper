[package]
name = "delphinus-zkwasm"
version = "0.1.0"
edition = "2021"

# See more keys and their definitions at https://doc.rust-lang.org/cargo/reference/manifest.html

[dependencies]
ark-std = { version = "0.3.0", features = ["print-trace"] }
bitvec = "1.0.1"
downcast-rs = "1.2.0"
<<<<<<< HEAD
halo2aggregator-s = { git = "https://github.com/DelphinusLab/halo2aggregator-s.git", branch = "main", features = ["unsafe"] }
halo2_proofs = { git = "https://github.com/DelphinusLab/halo2-gpu-specific.git", default-features = true }
=======
>>>>>>> 47208090
hex = "0.4.3"
log = "0.4.17"
num-integer = "0.1"
num-bigint = { version = "0.4", features = ["rand"] }
num-traits = "0.2.15"
wabt = "0.10.0"
lazy_static = "1.4.0"
rand = "0.8.4"
specs = { path = "../specs" }
strum = "0.24.1"
strum_macros = "0.24.1"
serde = { version = "1.0", features = ["derive"] }
serde_json = "1.0"
<<<<<<< HEAD
parity-wasm = { version = "0.42.0", default-features = false }

ff = "0.12"
poseidon = { git = "https://github.com/lanbones/poseidon" }
notify = "6.0.1"
sha2 = "0.10.6"
wast = "47.0.0"
uuid = { version = "1.2.2", features = ["serde", "v4"] }

#quote = "1.0.25"

=======
>>>>>>> 47208090
anyhow.workspace = true
halo2aggregator-s.workspace = true
halo2_proofs.workspace = true
parity-wasm.workspace = true
wasmi.workspace = true

# TODO put the host circuits into features

zkwasm-host-circuits = { git = "https://github.com/DelphinusLab/zkWasm-host-circuits.git", branch="main" }

[dev-dependencies]
rusty-fork = "0.3.0"

[features]
default = []
cuda = ["halo2_proofs/cuda", "specs/cuda"]<|MERGE_RESOLUTION|>--- conflicted
+++ resolved
@@ -9,11 +9,6 @@
 ark-std = { version = "0.3.0", features = ["print-trace"] }
 bitvec = "1.0.1"
 downcast-rs = "1.2.0"
-<<<<<<< HEAD
-halo2aggregator-s = { git = "https://github.com/DelphinusLab/halo2aggregator-s.git", branch = "main", features = ["unsafe"] }
-halo2_proofs = { git = "https://github.com/DelphinusLab/halo2-gpu-specific.git", default-features = true }
-=======
->>>>>>> 47208090
 hex = "0.4.3"
 log = "0.4.17"
 num-integer = "0.1"
@@ -27,20 +22,16 @@
 strum_macros = "0.24.1"
 serde = { version = "1.0", features = ["derive"] }
 serde_json = "1.0"
-<<<<<<< HEAD
-parity-wasm = { version = "0.42.0", default-features = false }
 
 ff = "0.12"
+sha2 = "0.10.6"
 poseidon = { git = "https://github.com/lanbones/poseidon" }
-notify = "6.0.1"
-sha2 = "0.10.6"
-wast = "47.0.0"
-uuid = { version = "1.2.2", features = ["serde", "v4"] }
-
+#parity-wasm = { version = "0.42.0", default-features = false }
+#notify = "6.0.1"
+#wast = "47.0.0"
+#uuid = { version = "1.2.2", features = ["serde", "v4"] }
 #quote = "1.0.25"
 
-=======
->>>>>>> 47208090
 anyhow.workspace = true
 halo2aggregator-s.workspace = true
 halo2_proofs.workspace = true
