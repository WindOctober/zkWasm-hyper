--- conflicted
+++ resolved
@@ -2,61 +2,9 @@
 members = ["crates/specs", "crates/zkwasm", "crates/playground", "crates/cli"]
 exclude = ["third-party/wasmi"]
 
-<<<<<<< HEAD
-[[bin]]
-name = "cli"
-path = "src/cli/main.rs"
-
-# See more keys and their definitions at https://doc.rust-lang.org/cargo/reference/manifest.html
-
-[dependencies]
-anyhow = "1.0.68"
-ark-std = { version = "0.3.0", features = ["print-trace"] }
-downcast-rs = "1.2.0"
-env_logger = "0.9.3"
-halo2aggregator-s = { git = "https://github.com/DelphinusLab/halo2aggregator-s.git", tag = "bisect-lookup-0.3.2", features = ["unsafe"] }
-ff = "0.12"
-halo2_proofs = { git = "https://github.com/junyu0312/halo2", branch = "gpu", default-features = true }
-poseidon = { git = "https://github.com/lanbones/poseidon" }
-log = "0.4.17"
-md5 = "0.7.0"
-num-integer = "0.1"
-num-bigint = { version = "0.4", features = ["rand"] }
-num-traits = "0.2.15"
-notify = "6.0.1"
-wabt = "0.10.0"
-wasmi = { path = "./wasmi" }
-lazy_static = "1.4.0"
-rand = "0.8.4"
-sha2 = "0.10.6"
-specs = { path = "./specs" }
-strum = "0.24.1"
-strum_macros = "0.24.1"
-wast = "47.0.0"
-clap = { version = "3.2.22", features = ["derive","cargo"] }
-hex = "0.4.3"
-uuid = { version = "1.2.2", features = ["serde", "v4"] }
-serde = { version = "1.0", features = ["derive"] }
-serde_json = "1.0"
-bitvec = "1.0.1"
-quote = "1.0.25"
-
-# TODO put the host circuits into features
-
-zkwasm-host-circuits = { git = "https://github.com/DelphinusLab/zkWasm-host-circuits.git", branch="main" }
-
-[dev-dependencies]
-rusty-fork = "0.3.0"
-
-[features]
-default = []
-checksum = []
-cuda = ["halo2_proofs/cuda", "specs/cuda"]
-=======
 [workspace.dependencies]
 anyhow = { version = "1.0.68", features = ["backtrace"] }
 wasmi = { path = "third-party/wasmi" }
->>>>>>> 9193f5f3
 
 [profile.dev]
 opt-level = 3